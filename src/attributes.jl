# Attributes

"""
    AbstractOptimizerAttribute

Abstract supertype for attribute objects that can be used to set or get attributes (properties) of the optimizer.

### Note

The difference between `AbstractOptimizerAttribute` and `AbstractModelAttribute`
lies in the behavior of `is_empty`, `empty!` and `copy_to`. Typically optimizer
attributes only affect how the model is solved.
"""
abstract type AbstractOptimizerAttribute end

"""
    AbstractModelAttribute

Abstract supertype for attribute objects that can be used to set or get attributes (properties) of the model.
"""
abstract type AbstractModelAttribute end

"""
    AbstractVariableAttribute

Abstract supertype for attribute objects that can be used to set or get attributes (properties) of variables in the model.
"""
abstract type AbstractVariableAttribute end

"""
    AbstractConstraintAttribute

Abstract supertype for attribute objects that can be used to set or get attributes (properties) of constraints in the model.
"""
abstract type AbstractConstraintAttribute end

# Attributes should not contain any `VariableIndex` or `ConstraintIndex` as the
# set is passed unmodifed during `copy_to`.
const AnyAttribute = Union{AbstractOptimizerAttribute, AbstractModelAttribute, AbstractVariableAttribute, AbstractConstraintAttribute}

# This allows to use attributes in broadcast calls without the need to
# embed it in a `Ref`
Base.broadcastable(attribute::AnyAttribute) = Ref(attribute)

"""
    struct UnsupportedAttribute{AttrType} <: UnsupportedError
        attr::AttrType
        message::String
    end

An error indicating that the attribute `attr` is not supported by the model,
i.e. that [`supports`](@ref) returns `false`.
"""
struct UnsupportedAttribute{AttrType<:AnyAttribute} <: UnsupportedError
    attr::AttrType
    message::String
end
UnsupportedAttribute(attr::AnyAttribute) = UnsupportedAttribute(attr, "")
element_name(err::UnsupportedAttribute) = "Attribute $(err.attr)"

"""
    struct SetAttributeNotAllowed{AttrType} <: NotAllowedError
        attr::AttrType
        message::String # Human-friendly explanation why the attribute cannot be set
    end

An error indicating that the attribute `attr` is supported (see
[`supports`](@ref)) but cannot be set for some reason (see the error string).
"""
struct SetAttributeNotAllowed{AttrType<:AnyAttribute} <: NotAllowedError
    attr::AttrType
	message::String # Human-friendly explanation why the attribute cannot be set
end
SetAttributeNotAllowed(attr::AnyAttribute) = SetAttributeNotAllowed(attr, "")

operation_name(err::SetAttributeNotAllowed) = "Setting attribute $(err.attr)"
message(err::SetAttributeNotAllowed) = err.message

"""
    AbstractSubmittable

Abstract supertype for objects that can be submitted to the model.
"""
abstract type AbstractSubmittable end

# This allows to use submittable in broadcast calls without the need to embed
# it in a `Ref`.
Base.broadcastable(sub::AbstractSubmittable) = Ref(sub)

"""
    struct UnsupportedSubmittable{SubmitType} <: UnsupportedError
        sub::SubmitType
        message::String
    end

An error indicating that the submittable `sub` is not supported by the model,
i.e. that [`supports`](@ref) returns `false`.
"""
struct UnsupportedSubmittable{SubmitType<:AbstractSubmittable} <: UnsupportedError
    sub::SubmitType
    message::String
end

"""
    struct SubmitNotAllowed{SubmitTyp<:AbstractSubmittable} <: NotAllowedError
        sub::SubmitType
        message::String # Human-friendly explanation why the attribute cannot be set
    end

An error indicating that the submittable `sub` is supported (see
[`supports`](@ref)) but cannot be added for some reason (see the error string).
"""
struct SubmitNotAllowed{SubmitType<:AbstractSubmittable} <: NotAllowedError
    sub::SubmitType
    message::String # Human-friendly explanation why the attribute cannot be set
end
SubmitNotAllowed(sub::AbstractSubmittable) = SubmitNotAllowed(sub, "")

operation_name(err::SubmitNotAllowed) = "Submitting $(err.sub)"
message(err::SubmitNotAllowed) = err.message

struct ResultIndexBoundsError{AttrType} <: Exception
    attr::AttrType
    result_count::Int
end
# TODO: rename the .N -> .result_index field in necessary attributes (e.g.,
# VariablePrimal, ConstraintPrimal, ConstraintDual), and remove this helper
# function.
_result_index_field(attr) = attr.result_index
function check_result_index_bounds(model::ModelLike, attr)
    result_count = get(model, ResultCount())
    if !(1 <= _result_index_field(attr) <= result_count)
        throw(ResultIndexBoundsError(attr, result_count))
    end
end
function Base.showerror(io::IO, err::ResultIndexBoundsError)
    print(io,
        "Result index of attribute $(err.attr) out of bounds. There are " *
        "currently $(err.result_count) solution(s) in the model.")
end


"""
    supports(model::ModelLike, sub::AbstractSubmittable)::Bool

Return a `Bool` indicating whether `model` supports the submittable `sub`.

    supports(model::ModelLike, attr::AbstractOptimizerAttribute)::Bool

Return a `Bool` indicating whether `model` supports the optimizer attribute
`attr`. That is, it returns `false` if `copy_to(model, src)` shows a warning in
case `attr` is in the [`ListOfOptimizerAttributesSet`](@ref) of `src`; see
[`copy_to`](@ref) for more details on how unsupported optimizer attributes are
handled in copy.

    supports(model::ModelLike, attr::AbstractModelAttribute)::Bool

Return a `Bool` indicating whether `model` supports the model attribute `attr`.
That is, it returns `false` if `copy_to(model, src)` cannot be performed in case
`attr` is in the [`ListOfModelAttributesSet`](@ref) of `src`.

    supports(model::ModelLike, attr::AbstractVariableAttribute, ::Type{VariableIndex})::Bool

Return a `Bool` indicating whether `model` supports the variable attribute
`attr`. That is, it returns `false` if `copy_to(model, src)` cannot be performed
in case `attr` is in the [`ListOfVariableAttributesSet`](@ref) of `src`.

    supports(model::ModelLike, attr::AbstractConstraintAttribute, ::Type{ConstraintIndex{F,S}})::Bool where {F,S}

Return a `Bool` indicating whether `model` supports the constraint attribute
`attr` applied to an `F`-in-`S` constraint. That is, it returns `false` if
`copy_to(model, src)` cannot be performed in case `attr` is in the
[`ListOfConstraintAttributesSet`](@ref) of `src`.

For all five methods, if the attribute is only not supported in specific
circumstances, it should still return `true`.

Note that `supports` is only defined for attributes for which
[`is_copyable`](@ref) returns `true` as other attributes do not appear in the
list of attributes set obtained by `ListOf...AttributesSet`.
"""
function supports end
supports(::ModelLike, ::AbstractSubmittable) = false
function supports(::ModelLike, attr::Union{AbstractModelAttribute,
                                           AbstractOptimizerAttribute})
    if !is_copyable(attr)
        throw(ArgumentError("`supports` is not defined for $attr, it is only" *
                            " defined for attributes such that `is_copyable`" *
                            " returns `true`."))
    end
    return false
end
function supports(::ModelLike, attr::Union{AbstractVariableAttribute,
                                           AbstractConstraintAttribute},
                  ::Type{<:Index})
    if !is_copyable(attr)
        throw(ArgumentError("`supports` is not defined for $attr, it is only" *
                            " defined for attributes such that `is_copyable`" *
                            " returns `true`."))
    end
    return false
end

"""
    get(optimizer::AbstractOptimizer, attr::AbstractOptimizerAttribute)

Return an attribute `attr` of the optimizer `optimizer`.

    get(model::ModelLike, attr::AbstractModelAttribute)

Return an attribute `attr` of the model `model`.

    get(model::ModelLike, attr::AbstractVariableAttribute, v::VariableIndex)

If the attribute `attr` is set for the variable `v` in the model `model`, return
its value, return `nothing` otherwise. If the attribute `attr` is not supported
by `model` then an error should be thrown instead of returning `nothing`.

    get(model::ModelLike, attr::AbstractVariableAttribute, v::Vector{VariableIndex})

Return a vector of attributes corresponding to each variable in the collection `v` in the model `model`.

    get(model::ModelLike, attr::AbstractConstraintAttribute, c::ConstraintIndex)

If the attribute `attr` is set for the constraint `c` in the model `model`,
return its value, return `nothing` otherwise. If the attribute `attr` is not
supported by `model` then an error should be thrown instead of returning
`nothing`.

    get(model::ModelLike, attr::AbstractConstraintAttribute, c::Vector{ConstraintIndex{F,S}})

Return a vector of attributes corresponding to each constraint in the collection `c` in the model `model`.

    get(model::ModelLike, ::Type{VariableIndex}, name::String)

If a variable with name `name` exists in the model `model`, return the
corresponding index, otherwise return `nothing`. Errors if two variables
have the same name.

    get(model::ModelLike, ::Type{ConstraintIndex{F,S}}, name::String) where {F<:AbstractFunction,S<:AbstractSet}

If an `F`-in-`S` constraint with name `name` exists in the model `model`, return
the corresponding index, otherwise return `nothing`. Errors if two constraints
have the same name.

    get(model::ModelLike, ::Type{ConstraintIndex}, name::String)

If *any* constraint with name `name` exists in the model `model`, return the
corresponding index, otherwise return `nothing`. This version is available for
convenience but may incur a performance penalty because it is not type stable.
Errors if two constraints have the same name.

### Examples

```julia
get(model, ObjectiveValue())
get(model, VariablePrimal(), ref)
get(model, VariablePrimal(5), [ref1, ref2])
get(model, OtherAttribute("something specific to cplex"))
get(model, VariableIndex, "var1")
get(model, ConstraintIndex{ScalarAffineFunction{Float64},LessThan{Float64}}, "con1")
get(model, ConstraintIndex, "con1")
```
"""
function get end
# We want to avoid being too specific in the type arguments to avoid method ambiguity.
# For model, get(::ModelLike, ::AbstractVariableAttribute, ::Vector{VariableIndex}) would not allow
# to define get(::SomeModel, ::AnyAttribute, ::Vector)
get(model::ModelLike, attr::AnyAttribute, idxs::Vector) = get.(model, attr, idxs)

function get(model::ModelLike, attr::AnyAttribute, args...)
    throw(ArgumentError("ModelLike of type $(typeof(model)) does not support accessing the attribute $attr"))
end

"""
    get!(output, model::ModelLike, args...)

An in-place version of `get`.
The signature matches that of `get` except that the the result is placed in the vector `output`.
"""
function get! end
function get!(output, model::ModelLike, attr::AnyAttribute, args...)
    throw(ArgumentError("ModelLike of type $(typeof(model)) does not support accessing the attribute $attr"))
end

"""
    set(optimizer::AbstractOptimizer, attr::AbstractOptimizerAttribute, value)

Assign `value` to the attribute `attr` of the optimizer `optimizer`.

    set(model::ModelLike, attr::AbstractModelAttribute, value)

Assign `value` to the attribute `attr` of the model `model`.

    set(model::ModelLike, attr::AbstractVariableAttribute, v::VariableIndex, value)

Assign `value` to the attribute `attr` of variable `v` in model `model`.

    set(model::ModelLike, attr::AbstractVariableAttribute, v::Vector{VariableIndex}, vector_of_values)

Assign a value respectively to the attribute `attr` of each variable in the collection `v` in model `model`.

    set(model::ModelLike, attr::AbstractConstraintAttribute, c::ConstraintIndex, value)

Assign a value to the attribute `attr` of constraint `c` in model `model`.

    set(model::ModelLike, attr::AbstractConstraintAttribute, c::Vector{ConstraintIndex{F,S}}, vector_of_values)

Assign a value respectively to the attribute `attr` of each constraint in the collection `c` in model `model`.

An [`UnsupportedAttribute`](@ref) error is thrown if `model` does not support
the attribute `attr` (see [`supports`](@ref)) and a [`SetAttributeNotAllowed`](@ref)
error is thrown if it supports the attribute `attr` but it cannot be set.

### Replace set in a constraint

    set(model::ModelLike, ::ConstraintSet, c::ConstraintIndex{F,S}, set::S)

Change the set of constraint `c` to the new set `set` which should be of the
same type as the original set.

#### Examples

If `c` is a `ConstraintIndex{F,Interval}`

```julia
set(model, ConstraintSet(), c, Interval(0, 5))
set(model, ConstraintSet(), c, GreaterThan(0.0))  # Error
```

### Replace function in a constraint

    set(model::ModelLike, ::ConstraintFunction, c::ConstraintIndex{F,S}, func::F)

Replace the function in constraint `c` with `func`. `F` must match the original
function type used to define the constraint.

#### Note

Setting the constraint function is not allowed if `F` is
[`SingleVariable`](@ref), it throws a
[`SettingSingleVariableFunctionNotAllowed`](@ref) error. Indeed, it would
require changing the index `c` as the index of `SingleVariable` constraints
should be the same as the index of the variable.

#### Examples

If `c` is a `ConstraintIndex{ScalarAffineFunction,S}` and `v1` and `v2` are
`VariableIndex` objects,

```julia
set(model, ConstraintFunction(), c,
    ScalarAffineFunction(ScalarAffineTerm.([1.0, 2.0], [v1, v2]), 5.0))
set(model, ConstraintFunction(), c, SingleVariable(v1)) # Error
```
"""
function set end
# See note with get
function set(model::ModelLike,
             attr::Union{AbstractVariableAttribute,
                         AbstractConstraintAttribute},
             idxs::Vector, vector_of_values::Vector)
    if length(idxs) != length(vector_of_values)
        throw(DimensionMismatch("Number of indices ($(length(idxs))) does " *
                                "not match the number of values " *
                                "($(length(vector_of_values))) set to `$attr`."))
    end
    return set.(model, attr, idxs, vector_of_values)
end

function set(model::ModelLike, attr::AnyAttribute, args...)
    throw_set_error_fallback(model, attr, args...)
end
# throw_set_error_fallback is included so that we can return type-specific error
# messages without needing to overload set and cause ambiguity errors. For
# examples, see ConstraintSet and ConstraintFunction. throw_set_error_fallback should
# not be overloaded by users of MOI.
function throw_set_error_fallback(model::ModelLike,
                                  attr::Union{AbstractModelAttribute,
                                              AbstractOptimizerAttribute},
                                  value;
                                  error_if_supported = SetAttributeNotAllowed(attr))
    if supports(model, attr)
        throw(error_if_supported)
    else
        throw(UnsupportedAttribute(attr))
    end
end
function throw_set_error_fallback(model::ModelLike,
                                  attr::Union{AbstractVariableAttribute,
                                              AbstractConstraintAttribute},
                                  index::Index, value;
                                  error_if_supported = SetAttributeNotAllowed(attr))
    if supports(model, attr, typeof(index))
        throw(error_if_supported)
    else
        throw(UnsupportedAttribute(attr))
    end
end

"""
    SettingSingleVariableFunctionNotAllowed()

Error type that should be thrown when the user calls [`set`](@ref) to change
the [`ConstraintFunction`](@ref) of a [`SingleVariable`](@ref) constraint.
"""
struct SettingSingleVariableFunctionNotAllowed <: Exception end

"""
    submit(optimizer::AbstractOptimizer, sub::AbstractSubmittable,
           values...)::Nothing

Submit `values` to the submittable `sub` of the optimizer `optimizer`.

An [`UnsupportedSubmittable`](@ref) error is thrown if `model` does not support
the attribute `attr` (see [`supports`](@ref)) and a [`SubmitNotAllowed`](@ref)
error is thrown if it supports the submittable `sub` but it cannot be submitted.
""" # TODO add an example once we have an attribute which can be submitted, e.g. Lazy constraint
function submit end
function submit(model::ModelLike, sub::AbstractSubmittable, args...)
    if supports(model, sub)
        throw(ArgumentError(
            "Submitting $(typeof.(args)) for `$(typeof(sub))` is not valid."))
    else
        throw(UnsupportedSubmittable(sub))
    end
end

## Submittables

"""
    LazyConstraint(callback_data)

Lazy constraint `func`-in-`set` submitted as `func, set`. The optimal
solution returned by [`VariablePrimal`](@ref) will satisfy all lazy
constraints that have been submitted.

This can be submitted only from the [`LazyConstraintCallback`](@ref). The
field `callback_data` is a solver-specific callback type that is passed as the
argument to the feasible solution callback.

## Examples

Suppose `fx = MOI.SingleVariable(x)` and `fx = MOI.SingleVariable(y)`
where `x` and `y` are [`VariableIndex`](@ref)s of `optimizer`. To add a
`LazyConstraint` for `2x + 3y <= 1`, write
```julia
func = 2.0fx + 3.0fy
set = MOI.LessThan(1.0)
MOI.submit(optimizer, MOI.LazyConstraint(callback_data), func, set)
```
inside a [`LazyConstraintCallback`](@ref) of data `callback_data`.
"""
struct LazyConstraint{CallbackDataType} <: AbstractSubmittable
    callback_data::CallbackDataType
end

"""
    HeuristicSolutionStatus

An Enum of possible return values for [`submit`](@ref) with
[`HeuristicSolution`](@ref).
This informs whether the heuristic solution was accepted or rejected.
Possible values are:
* `HEURISTIC_SOLUTION_ACCEPTED`: The heuristic solution was accepted.
* `HEURISTIC_SOLUTION_REJECTED`: The heuristic solution was rejected.
* `HEURISTIC_SOLUTION_UNKNOWN`: No information available on the acceptance.
"""
@enum(HeuristicSolutionStatus,
      HEURISTIC_SOLUTION_ACCEPTED,
      HEURISTIC_SOLUTION_REJECTED,
      HEURISTIC_SOLUTION_UNKNOWN)

"""
    HeuristicSolution(callback_data)

Heuristically obtained feasible solution. The solution is submitted as
`variables, values` where `values[i]` gives the value of `variables[i]`,
similarly to [`set`](@ref). The [`submit`](@ref) call returns a
[`HeuristicSolutionStatus`](@ref) indicating whether the provided solution
was accepted or rejected.

This can be submitted only from the [`HeuristicCallback`](@ref). The
field `callback_data` is a solver-specific callback type that is passed as the
argument to the heuristic callback.

Some solvers require a complete solution, others only partial solutions.
"""
struct HeuristicSolution{CallbackDataType} <: AbstractSubmittable
    callback_data::CallbackDataType
end

"""
    UserCut(callback_data)

Constraint `func`-to-`set` suggested to help the solver detect the solution
given by [`CallbackVariablePrimal`](@ref) as infeasible. The cut is submitted
as `func, set`.
Typically [`CallbackVariablePrimal`](@ref) will violate integrality constraints,
and a cut would be of the form [`ScalarAffineFunction`](@ref)-in-[`LessThan`](@ref)
or [`ScalarAffineFunction`](@ref)-in-[`GreaterThan`](@ref). Note that, as
opposed to [`LazyConstraint`](@ref), the provided constraint cannot modify the
feasible set, the constraint should be redundant, e.g., it may be a consequence
of affine and integrality constraints.

This can be submitted only from the [`UserCutCallback`](@ref). The
field `callback_data` is a solver-specific callback type that is passed as the
argument to the infeasible solution callback.

Note that the solver may silently ignore the provided constraint.
"""
struct UserCut{CallbackDataType} <: AbstractSubmittable
    callback_data::CallbackDataType
end

## Optimizer attributes

"""
    ListOfOptimizerAttributesSet()

An optimizer attribute for the `Vector{AbstractOptimizerAttribute}` of all optimizer attributes that were set.
"""
struct ListOfOptimizerAttributesSet <: AbstractOptimizerAttribute end

"""
    SolverName()

An optimizer attribute for the string identifying the solver/optimizer.
"""
struct SolverName <: AbstractOptimizerAttribute end

"""
    Silent()

An optimizer attribute for silencing the output of an optimizer. When `set`
to `true`, it takes precedence over any other attribute controlling verbosity
and requires the solver to produce no output. The default value is `false`
which has no effect. In this case the verbosity is controlled by other
attributes.

## Note

Every optimizer should have verbosity on by default. For instance, if a solver
has a solver-specific log level attribute, the MOI implementation should set it
to `1` by default. If the user sets `Silent` to `true`, then the log level
should be set to `0`, even if the user specifically sets a value of log level.
If the value of `Silent` is `false` then the log level set to the solver is the
value given by the user for this solver-specific parameter or `1` if none is
given.
"""
struct Silent <: AbstractOptimizerAttribute end

"""
    TimeLimitSec()

An optimizer attribute for setting a time limit for an optimization. When `set`
to `nothing`, it deactivates the solver time limit. The default value is
`nothing`. The time limit is in seconds.
""" # TODO add a test checking if the solver returns TIME_LIMIT status when the time limit is hit
struct TimeLimitSec <: AbstractOptimizerAttribute end

"""
    RawParameter(name)

An optimizer attribute for the solver-specific parameter identified by `name`
which is typically an `Enum` or a `String`.
"""
struct RawParameter <: AbstractOptimizerAttribute
    name::Any
end

<<<<<<< HEAD
"""
    NumberOfThreads()

An optimizer attribute for setting the number of threads used for an
optimization. When set to `nothing` use solver default. Values are positive
integers. The default value is `nothing`.
"""
struct NumberOfThreads <: AbstractOptimizerAttribute end
=======
### Callbacks

"""
    struct OptimizeInProgress{AttrType<:AnyAttribute} <: Exception
        attr::AttrType
    end

Error thrown from optimizer when `MOI.get(optimizer, attr)` is called inside an
[`AbstractCallback`](@ref) while it is only defined once [`optimize!`](@ref) has
completed. This can only happen when `is_set_by_optimize(attr)` is `true`.
"""
struct OptimizeInProgress{AttrType<:AnyAttribute} <: Exception
    attr::AttrType
end

function Base.showerror(io::IO, err::OptimizeInProgress)
    print(io, typeof(err), ": Cannot get result as the `MOI.optimize!` has not",
          " finished.")
end

"""
    abstract type AbstractCallback <: AbstractOptimizerAttribute end

Abstract type for optimizer attribute representing a callback function. The
value set to subtypes of `AbstractCallback` is a function that may be called
during [`optimize!`](@ref). As [`optimize!`](@ref) is in progress, the result
attributes (i.e, the attributes `attr` such that `is_set_by_optimize(attr)`)
may not be accessible from the callback, hence trying to get result attributes
might throw a [`OptimizeInProgress`](@ref) error.

At most one callback of each type can be registered. If an optimizer already
has a function for a callback type, and the user registers a new function,
then the old one is replaced.

The value of the attribute should be a function taking only one argument,
commonly called `callback_data`, that can be used for instance in
[`LazyConstraintCallback`](@ref), [`HeuristicCallback`](@ref) and
[`UserCutCallback`](@ref).
"""
abstract type AbstractCallback <: AbstractOptimizerAttribute end

"""
    LazyConstraintCallback() <: AbstractCallback

The callback can be used to reduce the feasible set given the current primal
solution by submitting a [`LazyConstraint`](@ref). For instance, it may be
called at an incumbent of a mixed-integer problem. Note that there is no
guarantee that the callback is called at *every* feasible primal solution.

The feasible primal solution is accessed through
[`CallbackVariablePrimal`](@ref). Trying to access other result
attributes will throw [`OptimizeInProgress`](@ref) as discussed in
[`AbstractCallback`](@ref).

## Examples

```julia
x = MOI.add_variables(optimizer, 8)
MOI.set(optimizer, MOI.LazyConstraintCallback(), callback_data -> begin
    sol = MOI.get(optimizer, MOI.CallbackVariablePrimal(callback_data), x)
    if # should add a lazy constraint
        func = # computes function
        set = # computes set
        MOI.submit(optimizer, MOI.LazyConstraint(callback_data), func, set)
    end
end
```
"""
struct LazyConstraintCallback <: AbstractCallback end

"""
    HeuristicCallback() <: AbstractCallback

The callback can be used to submit [`HeuristicSolution`](@ref) given the
current primal solution.
For instance, it may be called at fractional (i.e., non-integer) nodes in the
branch and bound tree of a mixed-integer problem. Note that there is not
guarantee that the callback is called *everytime* the solver has an infeasible
solution.

The current primal solution is accessed through
[`CallbackVariablePrimal`](@ref). Trying to access other result
attributes will throw [`OptimizeInProgress`](@ref) as discussed in
[`AbstractCallback`](@ref).

## Examples

```julia
x = MOI.add_variables(optimizer, 8)
MOI.set(optimizer, MOI.HeuristicCallback(), callback_data -> begin
    sol = MOI.get(optimizer, MOI.CallbackVariablePrimal(callback_data), x)
    if # can find a heuristic solution
        values = # computes heuristic solution
        MOI.submit(optimizer, MOI.HeuristicSolution(callback_data), x,
                   values)
    end
end
```
"""
struct HeuristicCallback <: AbstractCallback end

"""
    UserCutCallback() <: AbstractCallback

The callback can be used to submit [`UserCut`](@ref) given the current primal
solution. For instance, it may be called at fractional (i.e., non-integer) nodes
in the branch and bound tree of a mixed-integer problem. Note that there is not
guarantee that the callback is called *everytime* the solver has an infeasible
solution.

The infeasible solution is accessed through
[`CallbackVariablePrimal`](@ref). Trying to access other result
attributes will throw [`OptimizeInProgress`](@ref) as discussed in
[`AbstractCallback`](@ref).

## Examples

```julia
x = MOI.add_variables(optimizer, 8)
MOI.set(optimizer, MOI.UserCutCallback(), callback_data -> begin
    sol = MOI.get(optimizer, MOI.CallbackVariablePrimal(callback_data), x)
    if # can find a user cut
        func = # computes function
        set = # computes set
        MOI.submit(optimizer, MOI.UserCut(callback_data), func, set)
    end
end
```
"""
struct UserCutCallback <: AbstractCallback end
>>>>>>> 0e11c541

## Model attributes

"""
    ListOfModelAttributesSet()

A model attribute for the `Vector{AbstractModelAttribute}` of all model
attributes `attr` such that 1) `is_copyable(attr)` returns `true` and 2) the
attribute was set to the model.
"""
struct ListOfModelAttributesSet <: AbstractModelAttribute end

"""
    Name()

A model attribute for the string identifying the model. It has a default value
of `""` if not set`.
"""
struct Name <: AbstractModelAttribute end

"""
    ObjectiveSense()

A model attribute for the objective sense of the objective function, which
must be an `OptimizationSense`: `MIN_SENSE`, `MAX_SENSE`, or
`FEASIBILITY_SENSE`. The default is `FEASIBILITY_SENSE`.
"""
struct ObjectiveSense <: AbstractModelAttribute end

@enum OptimizationSense MIN_SENSE MAX_SENSE FEASIBILITY_SENSE

"""
    NumberOfVariables()

A model attribute for the number of variables in the model.
"""
struct NumberOfVariables <: AbstractModelAttribute end

"""
    ListOfVariableIndices()

A model attribute for the `Vector{VariableIndex}` of all variable indices present in the model
(i.e., of length equal to the value of `NumberOfVariables()`) in the order in
which they were added.
"""
struct ListOfVariableIndices <: AbstractModelAttribute end

"""
    ListOfConstraintIndices{F,S}()

A model attribute for the `Vector{ConstraintIndex{F,S}}` of all constraint indices of type
`F`-in-`S` in the model (i.e., of length equal to the value of
`NumberOfConstraints{F,S}()`) in the order in which they were added.
"""
struct ListOfConstraintIndices{F,S} <: AbstractModelAttribute end

"""
    NumberOfConstraints{F,S}()

A model attribute for the number of constraints of the type `F`-in-`S` present in the model.
"""
struct NumberOfConstraints{F,S} <: AbstractModelAttribute end

"""
    ListOfConstraints()

A model attribute for the list of tuples of the form `(F,S)`, where `F` is a function type
and `S` is a set type indicating that the attribute `NumberOfConstraints{F,S}()`
has value greater than zero.
"""
struct ListOfConstraints <: AbstractModelAttribute end

"""
    ObjectiveFunction{F<:AbstractScalarFunction}()

A model attribute for the objective function which has a type `F<:AbstractScalarFunction`.
`F` should be guaranteed to be equivalent but not necessarily identical to the function type provided by the user.
Throws an `InexactError` if the objective function cannot be converted to `F`,
e.g. the objective function is quadratic and `F` is `ScalarAffineFunction{Float64}` or
it has non-integer coefficient and `F` is `ScalarAffineFunction{Int}`.
"""
struct ObjectiveFunction{F<:AbstractScalarFunction} <: AbstractModelAttribute end

"""
    ObjectiveFunctionType()

A model attribute for the type `F` of the objective function set using the
`ObjectiveFunction{F}` attribute.

## Examples

In the following code, `attr` should be equal to `MOI.SingleVariable`:
```julia
x = MOI.add_variable(model)
MOI.set(model, MOI.ObjectiveFunction{MOI.SingleVariable}(),
         MOI.SingleVariable(x))
attr = MOI.get(model, MOI.ObjectiveFunctionType())
```
"""
struct ObjectiveFunctionType <: AbstractModelAttribute end

## Optimizer attributes

"""
    ObjectiveValue(resultidx::Int=1)

A model attribute for the objective value of the `result_index`th primal result.
"""
struct ObjectiveValue <: AbstractModelAttribute
    result_index::Int
    (::Type{ObjectiveValue})(result_index=1) = new(result_index)
end

"""
    DualObjectiveValue(result_index::Int=1)

A model attribute for the value of the objective function of the dual problem
for the `result_index`th dual result.
"""
struct DualObjectiveValue <: AbstractModelAttribute
    result_index::Int
    (::Type{DualObjectiveValue})(result_index=1) = new(result_index)
end

"""
    ObjectiveBound()

A model attribute for the best known bound on the optimal objective value.
"""
struct ObjectiveBound <: AbstractModelAttribute end

"""
    RelativeGap()

A model attribute for the final relative optimality gap, defined as ``\\frac{|b-f|}{|f|}``, where ``b`` is the best bound and ``f`` is the best feasible objective value.
"""
struct RelativeGap <: AbstractModelAttribute  end

"""
    SolveTime()

A model attribute for the total elapsed solution time (in seconds) as reported by the optimizer.
"""
struct SolveTime <: AbstractModelAttribute end

"""
    SimplexIterations()

A model attribute for the cumulative number of simplex iterations during the optimization process.
In particular, for a mixed-integer program (MIP), the total simplex iterations for all nodes.
"""
struct SimplexIterations <: AbstractModelAttribute end

"""
    BarrierIterations()

A model attribute for the cumulative number of barrier iterations while solving a problem.
"""
struct BarrierIterations <: AbstractModelAttribute end

"""
    NodeCount()

A model attribute for the total number of branch-and-bound nodes explored while solving a mixed-integer program (MIP).
"""
struct NodeCount <: AbstractModelAttribute end

"""
    RawSolver()

A model attribute for the object that may be used to access a solver-specific API for this optimizer.
"""
struct RawSolver <: AbstractModelAttribute end

"""
    ResultCount()

A model attribute for the number of results available.
"""
struct ResultCount <: AbstractModelAttribute end

## Variable attributes

"""
    ListOfVariableAttributesSet()

A model attribute for the `Vector{AbstractVariableAttribute}` of all variable
attributes `attr` such that 1) `is_copyable(attr)` returns `true` and 2) the
attribute was set to variables.
"""
struct ListOfVariableAttributesSet <: AbstractModelAttribute end

"""
    VariableName()

A variable attribute for a string identifying the variable. It is *valid* for
two variables to have the same name; however, variables with duplicate names
cannot be looked up using [`get`](@ref). It has a default value of `""` if not
set`.
"""
struct VariableName <: AbstractVariableAttribute end

"""
    VariablePrimalStart()

A variable attribute for the initial assignment to some primal variable's value that the optimizer may use to warm-start the solve.
"""
struct VariablePrimalStart <: AbstractVariableAttribute end

"""
    VariablePrimal(N)
    VariablePrimal()

A variable attribute for the assignment to some primal variable's value in result `N`.
If `N` is omitted, it is 1 by default.
"""
struct VariablePrimal <: AbstractVariableAttribute
    N::Int
end
VariablePrimal() = VariablePrimal(1)
_result_index_field(attr::VariablePrimal) = attr.N

"""
    CallbackVariablePrimal(callback_data)

A variable attribute for the assignment to some primal variable's value during
the callback identified by `callback_data`.
"""
struct CallbackVariablePrimal{CallbackDataType} <: AbstractVariableAttribute
    callback_data::CallbackDataType
end

"""
    BasisStatusCode

An Enum of possible values for the `ConstraintBasisStatus` attribute.
This explains the status of a given element with respect to an optimal solution basis.
Possible values are:
* `BASIC`: element is in the basis
* `NONBASIC`: element is not in the basis
* `NONBASIC_AT_LOWER`: element is not in the basis and is at its lower bound
* `NONBASIC_AT_UPPER`: element is not in the basis and is at its upper bound
* `SUPER_BASIC`: element is not in the basis but is also not at one of its
  bounds

Note: `NONBASIC_AT_LOWER` and `NONBASIC_AT_UPPER` should be used only for
constraints with the `Interval`. In this case cases they are necessary to
distinguish which side of the constraint. One-sided constraints (e.g.,
`LessThan` and `GreaterThan`) should use `NONBASIC` instead of the
`NONBASIC_AT_*` values.
"""
@enum(BasisStatusCode, BASIC, NONBASIC, NONBASIC_AT_LOWER, NONBASIC_AT_UPPER,
      SUPER_BASIC)

## Constraint attributes

"""
    ListOfConstraintAttributesSet{F, S}()

A model attribute for the `Vector{AbstractConstraintAttribute}` of all
constraint attributes `attr` such that 1) `is_copyable(attr)` returns `true` and
2) the attribute was set to `F`-in-`S` constraints.

## Note

The attributes [`ConstraintFunction`](@ref) and [`ConstraintSet`](@ref) should
not be included in the list even if then have been set with [`set`](@ref).
"""
struct ListOfConstraintAttributesSet{F,S} <: AbstractModelAttribute end

"""
    ConstraintName()

A constraint attribute for a string identifying the constraint. It is *valid*
for constraints variables to have the same name; however, constraints with
duplicate names cannot be looked up using [`get`](@ref) regardless of if they
have the same `F`-in-`S` type. It has a default value of `""` if not set.
"""
struct ConstraintName <: AbstractConstraintAttribute end

"""
    ConstraintPrimalStart()

A constraint attribute for the initial assignment to some constraint's primal value(s) that the optimizer may use to warm-start the solve.
"""
struct ConstraintPrimalStart <: AbstractConstraintAttribute end

"""
    ConstraintDualStart()

A constraint attribute for the initial assignment to some constraint's dual value(s) that the optimizer may use to warm-start the solve.
"""
struct ConstraintDualStart <: AbstractConstraintAttribute end

"""
    ConstraintPrimal(N)
    ConstraintPrimal()

A constraint attribute for the assignment to some constraint's primal value(s) in result `N`.
If `N` is omitted, it is 1 by default.

Given a constraint `function-in-set`, the `ConstraintPrimal` is the value of the
function evaluated at the primal solution of the variables. For example, given
the constraint `ScalarAffineFunction([x,y], [1, 2], 3)`-in-`Interval(0, 20)` and
a primal solution of `(x,y) = (4,5)`, the `ConstraintPrimal` solution of the
constraint is `1 * 4 + 2 * 5 + 3 = 17`.
"""
struct ConstraintPrimal <: AbstractConstraintAttribute
    N::Int
end
ConstraintPrimal() = ConstraintPrimal(1)
_result_index_field(attr::ConstraintPrimal) = attr.N

"""
    ConstraintDual(N)
    ConstraintDual()

A constraint attribute for the assignment to some constraint's dual value(s) in result `N`.
If `N` is omitted, it is 1 by default.
"""
struct ConstraintDual <: AbstractConstraintAttribute
    N::Int
end
ConstraintDual() = ConstraintDual(1)
_result_index_field(attr::ConstraintDual) = attr.N

"""
    ConstraintBasisStatus(result_index)
    ConstraintBasisStatus()

A constraint attribute for the `BasisStatusCode` of some constraint in result
`result_index`, with respect to an available optimal solution basis. If
`result_index` is omitted, it is 1 by default.

**For the basis status of a variable, query the corresponding `SingleVariable`
constraint that enforces the variable's bounds.**
"""
struct ConstraintBasisStatus <: AbstractConstraintAttribute
    result_index::Int
end
ConstraintBasisStatus() = ConstraintBasisStatus(1)

"""
    ConstraintFunction()

A constraint attribute for the `AbstractFunction` object used to define the constraint.
It is guaranteed to be equivalent but not necessarily identical to the function provided by the user.
"""
struct ConstraintFunction <: AbstractConstraintAttribute end

function throw_set_error_fallback(::ModelLike, attr::ConstraintFunction,
                                  ::ConstraintIndex{F, S}, ::F;
                                  error_if_supported = SetAttributeNotAllowed(attr)) where {F <: AbstractFunction, S}
    throw(error_if_supported)
end
func_type(c::ConstraintIndex{F, S}) where {F, S} = F
function throw_set_error_fallback(::ModelLike, ::ConstraintFunction,
                                  constraint_index::ConstraintIndex,
                                  func::AbstractFunction;
                                  kwargs...)
    throw(ArgumentError("""Cannot modify functions of different types.
    Constraint type is $(func_type(constraint_index)) while the replacement
    function is of type $(typeof(func))."""))
end

"""
    ConstraintSet()

A constraint attribute for the `AbstractSet` object used to define the constraint.
"""
struct ConstraintSet <: AbstractConstraintAttribute end

function throw_set_error_fallback(::ModelLike, attr::ConstraintSet,
                                  ::ConstraintIndex{F, S}, ::S;
                                  error_if_supported = SetAttributeNotAllowed(attr)) where {F, S <: AbstractSet}
    throw(error_if_supported)
end
set_type(::ConstraintIndex{F, S}) where {F, S} = S
function throw_set_error_fallback(::ModelLike, ::ConstraintSet,
                                  constraint_index::ConstraintIndex,
                                  set::AbstractSet;
                                  kwargs...)
    throw(ArgumentError("""Cannot modify sets of different types. Constraint
    type is $(set_type(constraint_index)) while the replacement set is of
    type $(typeof(set)). Use `transform` instead."""))
end

## Termination status
"""
    TerminationStatus()

A model attribute for the `TerminationStatusCode` explaining why the optimizer stopped.
"""
struct TerminationStatus <: AbstractModelAttribute end

"""
    TerminationStatusCode

An Enum of possible values for the `TerminationStatus` attribute. This attribute
is meant to explain the reason why the optimizer stopped executing in the most
recent call to [`optimize!`](@ref).

If no call has been made to [`optimize!`](@ref), then the `TerminationStatus`
is:

* `OPTIMIZE_NOT_CALLED`: The algorithm has not started.

## OK

These are generally OK statuses, i.e., the algorithm ran to completion normally.

* `OPTIMAL`: The algorithm found a globally optimal solution.
* `INFEASIBLE`: The algorithm concluded that no feasible solution exists.
* `DUAL_INFEASIBLE`: The algorithm concluded that no dual bound exists for the
  problem. If, additionally, a feasible (primal) solution is known to
  exist, this status typically implies that the problem is unbounded, with some
  technical exceptions.
* `LOCALLY_SOLVED`: The algorithm converged to a stationary point, local
  optimal solution, could not find directions for improvement, or otherwise
  completed its search without global guarantees.
* `LOCALLY_INFEASIBLE`: The algorithm converged to an infeasible point or
  otherwise completed its search without finding a feasible solution, without
  guarantees that no feasible solution exists.
* `INFEASIBLE_OR_UNBOUNDED`: The algorithm stopped because it decided that the
  problem is infeasible or unbounded; this occasionally happens during MIP
  presolve.

## Solved to relaxed tolerances

* `ALMOST_OPTIMAL`: The algorithm found a globally optimal solution to relaxed
  tolerances.
* `ALMOST_INFEASIBLE`: The algorithm concluded that no feasible solution exists
  within relaxed tolerances.
* `ALMOST_DUAL_INFEASIBLE`: The algorithm concluded that no dual bound exists for
  the problem within relaxed tolerances.
* `ALMOST_LOCALLY_SOLVED`: The algorithm converged to a stationary point, local
  optimal solution, or could not find directions for improvement within relaxed
  tolerances.

## Limits

The optimizer stopped because of some user-defined limit.

* `ITERATION_LIMIT`: An iterative algorithm stopped after conducting the maximum
  number of iterations.
* `TIME_LIMIT`: The algorithm stopped after a user-specified computation time.
* `NODE_LIMIT`: A branch-and-bound algorithm stopped because it explored a
  maximum number of nodes in the branch-and-bound tree.
* `SOLUTION_LIMIT`: The algorithm stopped because it found the required number of
  solutions. This is often used in MIPs to get the solver to return the first
  feasible solution it encounters.
* `MEMORY_LIMIT`: The algorithm stopped because it ran out of memory.
* `OBJECTIVE_LIMIT`: The algorthm stopped because it found a solution better than
  a minimum limit set by the user.
* `NORM_LIMIT`: The algorithm stopped because the norm of an iterate became too
  large.
* `OTHER_LIMIT`: The algorithm stopped due to a limit not covered by one of the
  above.

## Problematic

This group of statuses means that something unexpected or problematic happened.

* `SLOW_PROGRESS`: The algorithm stopped because it was unable to continue making
  progress towards the solution.
* `NUMERICAL_ERROR`: The algorithm stopped because it encountered unrecoverable
  numerical error.
* `INVALID_MODEL`: The algorithm stopped because the model is invalid.
* `INVALID_OPTION`: The algorithm stopped because it was provided an invalid
  option.
* `INTERRUPTED`: The algorithm stopped because of an interrupt signal.
* `OTHER_ERROR`: The algorithm stopped because of an error not covered by one of
  the statuses defined above.
"""
@enum(TerminationStatusCode,
    OPTIMIZE_NOT_CALLED,
    # OK
    OPTIMAL, INFEASIBLE, DUAL_INFEASIBLE, LOCALLY_SOLVED, LOCALLY_INFEASIBLE,
    INFEASIBLE_OR_UNBOUNDED,
    # Solved to relaxed tolerances
    ALMOST_OPTIMAL, ALMOST_INFEASIBLE, ALMOST_DUAL_INFEASIBLE,
    ALMOST_LOCALLY_SOLVED,
    # Limits
    ITERATION_LIMIT, TIME_LIMIT,  NODE_LIMIT, SOLUTION_LIMIT, MEMORY_LIMIT,
    OBJECTIVE_LIMIT, NORM_LIMIT, OTHER_LIMIT,
    # Problematic
    SLOW_PROGRESS, NUMERICAL_ERROR, INVALID_MODEL, INVALID_OPTION, INTERRUPTED,
    OTHER_ERROR
)

"""
    RawStatusString()

A model attribute for a solver specific string explaining why the optimizer
stopped.
"""
struct RawStatusString <: AbstractModelAttribute end

## Result status

"""
    ResultStatusCode

An Enum of possible values for the `PrimalStatus` and `DualStatus` attributes.
The values indicate how to interpret the result vector.

* `NO_SOLUTION`: the result vector is empty.
* `FEASIBLE_POINT`: the result vector is a feasible point.
* `NEARLY_FEASIBLE_POINT`: the result vector is feasible if some constraint
  tolerances are relaxed.
* `INFEASIBLE_POINT`: the result vector is an infeasible point.
* `INFEASIBILITY_CERTIFICATE`: the result vector is an infeasibility certificate.
  If the `PrimalStatus` is `INFEASIBILITY_CERTIFICATE`, then the primal result
  vector is a certificate of dual infeasibility. If the `DualStatus` is
  `INFEASIBILITY_CERTIFICATE`, then the dual result vector is a proof of primal
  infeasibility.
* `NEARLY_INFEASIBILITY_CERTIFICATE`: the result satisfies a relaxed criterion for
  a certificate of infeasibility.
* `REDUCTION_CERTIFICATE`: the result vector is an ill-posed certificate; see
  [this article](https://arxiv.org/abs/1408.4685) for details. If the
  `PrimalStatus` is `REDUCTION_CERTIFICATE`, then the primal result vector is a
  proof that the dual problem is ill-posed. If the `DualStatus` is
  `REDUCTION_CERTIFICATE`, then the dual result vector is a proof that the primal
  is ill-posed.
* `NEARLY_REDUCTION_CERTIFICATE`: the result satisfies a relaxed criterion for
  an ill-posed certificate.
* `UNKNOWN_RESULT_STATUS`: the result vector contains a solution with an unknown
  interpretation.
* `OTHER_RESULT_STATUS`: the result vector contains a solution with an
  interpretation not covered by one of the statuses defined above.
"""
@enum(ResultStatusCode, NO_SOLUTION,
      FEASIBLE_POINT, NEARLY_FEASIBLE_POINT, INFEASIBLE_POINT,
      INFEASIBILITY_CERTIFICATE, NEARLY_INFEASIBILITY_CERTIFICATE,
      REDUCTION_CERTIFICATE, NEARLY_REDUCTION_CERTIFICATE,
      UNKNOWN_RESULT_STATUS, OTHER_RESULT_STATUS)

"""
    PrimalStatus(N)
    PrimalStatus()

A model attribute for the `ResultStatusCode` of the primal result `N`.
If `N` is omitted, it defaults to 1.
"""
struct PrimalStatus <: AbstractModelAttribute
    N::Int
end
PrimalStatus() = PrimalStatus(1)
_result_index_field(attr::PrimalStatus) = attr.N

"""
    DualStatus(N)
    DualStatus()

A model attribute for the `ResultStatusCode` of the dual result `N`.
If `N` is omitted, it defaults to 1.
"""
struct DualStatus <: AbstractModelAttribute
    N::Int
end
DualStatus() = DualStatus(1)
_result_index_field(attr::DualStatus) = attr.N

"""
    is_set_by_optimize(::AnyAttribute)

Return a `Bool` indicating whether the value of the attribute is modified
during an [`optimize!`](@ref) call, that is, the attribute is used to query
the result of the optimization.

## Important note when defining new attributes

This function returns `false` by default so it should be implemented for
attributes that are modified by [`optimize!`](@ref).
"""
is_set_by_optimize(::AnyAttribute) = false
function is_set_by_optimize(::Union{ObjectiveValue,
                                    DualObjectiveValue,
                                    ObjectiveBound,
                                    RelativeGap,
                                    SolveTime,
                                    SimplexIterations,
                                    BarrierIterations,
                                    NodeCount,
                                    RawSolver,
                                    ResultCount,
                                    TerminationStatus,
                                    RawStatusString,
                                    PrimalStatus,
                                    DualStatus,
                                    VariablePrimal,
                                    ConstraintPrimal,
                                    ConstraintDual,
                                    ConstraintBasisStatus})
    return true
end

"""
    is_copyable(::AnyAttribute)

Return a `Bool` indicating whether the value of the attribute may be copied
during [`copy_to`](@ref) using [`set`](@ref).

## Important note when defining new attributes

By default `is_copyable(attr)` returns `!is_set_by_optimize(attr)`. A specific
method should be defined for attributes which are copied indirectly during
[`copy_to`](@ref). For instance, both `is_copyable` and
[`is_set_by_optimize`](@ref) return `false` for the following attributes:

* [`ListOfOptimizerAttributesSet`](@ref), [`ListOfModelAttributesSet`](@ref),
  [`ListOfConstraintAttributesSet`](@ref) and
  [`ListOfVariableAttributesSet`](@ref).
* [`SolverName`](@ref) and [`RawSolver`](@ref): these attributes cannot be set.
* [`NumberOfVariables`](@ref) and [`ListOfVariableIndices`](@ref): these
  attributes are set indirectly by [`add_variable`](@ref) and
  [`add_variables`](@ref).
* [`ObjectiveFunctionType`](@ref): this attribute is set indirectly when setting
  the [`ObjectiveFunction`](@ref) attribute.
* [`NumberOfConstraints`](@ref), [`ListOfConstraintIndices`](@ref),
  [`ListOfConstraints`](@ref), [`ConstraintFunction`](@ref) and
  [`ConstraintSet`](@ref): these attributes are set indirectly by
  [`add_constraint`](@ref) and [`add_constraints`](@ref).
"""
function is_copyable(attr::AnyAttribute)
    return !is_set_by_optimize(attr)
end
function is_copyable(::Union{ListOfOptimizerAttributesSet,
                             ListOfModelAttributesSet,
                             ListOfConstraintAttributesSet,
                             ListOfVariableAttributesSet,
                             SolverName,
                             RawSolver,
                             NumberOfVariables,
                             ListOfVariableIndices,
                             NumberOfConstraints,
                             ObjectiveFunctionType,
                             ListOfConstraintIndices,
                             ListOfConstraints,
                             ConstraintFunction,
                             ConstraintSet})
    return false
end<|MERGE_RESOLUTION|>--- conflicted
+++ resolved
@@ -569,16 +569,15 @@
     name::Any
 end
 
-<<<<<<< HEAD
 """
     NumberOfThreads()
 
 An optimizer attribute for setting the number of threads used for an
-optimization. When set to `nothing` use solver default. Values are positive
+optimization. When set to `nothing` uses solver default. Values are positive
 integers. The default value is `nothing`.
 """
 struct NumberOfThreads <: AbstractOptimizerAttribute end
-=======
+
 ### Callbacks
 
 """
@@ -709,7 +708,6 @@
 ```
 """
 struct UserCutCallback <: AbstractCallback end
->>>>>>> 0e11c541
 
 ## Model attributes
 
