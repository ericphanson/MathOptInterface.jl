--- conflicted
+++ resolved
@@ -48,7 +48,7 @@
 * ``v_i`` is a list of variable indices specified as a vector of variable references `vs`
 * ``\\mathcal{S}_i`` is a pre-defined set specified as `S`
 
-Behavior is not defined for duplicate indices in the ``v_i``. 
+Behavior is not defined for duplicate indices in the ``v_i``.
 
     addconstraint!(m::AbstractModel, v::VariableReference, S::AbstractSet)::VariablewiseConstraintReference{typeof(S)}
 
@@ -61,6 +61,10 @@
 # TODO: method to query if solver supports this type of modification
 
 """
+    getconstraintconstant(m::AbstractModel, c::ConstraintReference)
+
+Return the ``b`` vector of the constraint `c`.
+
     getconstraintconstant(m::AbstractModel, c::ConstraintReference, k::Int)
 
 Return the constant term of the `k`th row of the constraint `c`.
@@ -130,18 +134,6 @@
 modifyconstraint!(m, c, v, 1.0)
 modifyconstraint!(m, c, [v_1, v_2], [1.0, 2.0])
 ```
-<<<<<<< HEAD
-=======
-"""
-function modifyconstraint! end
-
-"""
-    getconstraintconstant(m::AbstractModel, c::ConstraintReference)
-
-Return the ``b`` vector of the constraint corresponding to `c`.
-
-    getconstraintconstant(m::AbstractModel, c::ConstraintReference, i::Int)
->>>>>>> d65a603c
 
 ## Modify Quadratic term
 
