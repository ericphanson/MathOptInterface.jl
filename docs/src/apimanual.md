--- conflicted
+++ resolved
@@ -112,15 +112,12 @@
 * **[`DualPowerCone(exponent)`](@ref MathOptInterface.DualPowerCone)**:
   ``\{ (u,v,w) \in \mathbb{R}^3 : \frac{u}{\mbox{exponent}}^\mbox{exponent}
   \frac{v}{1-\mbox{exponent}}^{1-\mbox{exponent}} \ge |w|, u,v \ge 0 \}``
-<<<<<<< HEAD
 * **[`RelativeEntropyCone(dimension)`](@ref MathOptInterface.RelativeEntropyCone)**:
   ``\{ (u, v, w) \\in \\mathbb{R}^\mbox{dimension} : u \\ge \\sum_i w_i \\log (\\frac{w_i}{v_i}), v_i \\ge 0, w_i \\ge 0 \}``
-=======
 * **[`NormSpectralCone(row_dim, column_dim)`](@ref MathOptInterface.NormSpectralCone)**:
-  ``\{ (t, X) \in \mathbb{R}^{1 + \mbox{row_dim} \times \mbox{column_dim} : t \ge \sigma_1(X), X \mbox{is a matrix with row_dim rows and column_dim columns} \}`` 
+  ``\{ (t, X) \in \mathbb{R}^{1 + \mbox{row_dim} \times \mbox{column_dim} : t \ge \sigma_1(X), X \mbox{is a matrix with row_dim rows and column_dim columns} \}``
 * **[`NormNuclearCone(row_dim, column_dim)`](@ref MathOptInterface.NormNuclearCone)**:
   ``\{ (t, X) \in \mathbb{R}^{1 + \mbox{row_dim} \times \mbox{column_dim} : t \ge \sum_i \sigma_i(X), X \mbox{is a matrix with row_dim rows and column_dim columns} \}``
->>>>>>> c6db50d7
 * **[`PositiveSemidefiniteConeTriangle(dimension)`](@ref MathOptInterface.PositiveSemidefiniteConeTriangle)**:
   ``\{ X \in \mathbb{R}^{\mbox{dimension}(\mbox{dimension}+1)/2} : X \mbox{is
   the upper triangle of a PSD matrix} \}``
